--- conflicted
+++ resolved
@@ -2,11 +2,8 @@
 
 drop domain wt_timestamp;
 drop domain wt_public_id;
-<<<<<<< HEAD
 drop domain wt_private_id;
-=======
 drop domain wt_scope_id;
->>>>>>> 732c0712
 drop domain wt_version;
 
 drop function default_create_time;
