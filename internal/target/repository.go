--- conflicted
+++ resolved
@@ -133,25 +133,9 @@
 	}
 	subtype, err := target.targetSubtype()
 	if err != nil {
-<<<<<<< HEAD
 		return nil, nil, nil, errors.Wrap(err, op)
-=======
-		return nil, nil, errors.Wrap(err, op)
-	}
-	return subtype, hostSets, nil
-}
-
-func fetchSets(ctx context.Context, r db.Reader, targetId string) ([]*TargetSet, error) {
-	const op = "target.fetchSets"
-	var hostSets []*TargetSet
-	if err := r.SearchWhere(ctx, &hostSets, "target_id = ?", []interface{}{targetId}); err != nil {
-		return nil, errors.Wrap(err, op)
-	}
-	if len(hostSets) == 0 {
-		return nil, nil
->>>>>>> 79c1d90f
-	}
-	return subType, hostSets, credLibs, nil
+	}
+	return subtype, hostSets, credLibs, nil
 }
 
 // ListTargets in targets in a scope.  Supports the WithScopeId, WithLimit, WithTargetType options.
