package oidc

import (
	"context"
	"encoding/json"
	"fmt"
	"net/url"
	"strings"

	"github.com/hashicorp/boundary/internal/db"
	"github.com/hashicorp/boundary/internal/errors"
	"github.com/hashicorp/boundary/internal/kms"
	"github.com/hashicorp/boundary/internal/oplog"
	wrapping "github.com/hashicorp/go-kms-wrapping"
	"google.golang.org/protobuf/proto"
)

// Account must implement oplog.Replayable for upsertAccount to work
var _ oplog.ReplayableMessage = (*Account)(nil)

// Account must implement proto.Message for upsertAccount to work
var _ proto.Message = (*Account)(nil)

// upsertAccount will create/update account using claims from the user's ID and Access Tokens.
func (r *Repository) upsertAccount(ctx context.Context, am *AuthMethod, IdTokenClaims, AccessTokenClaims map[string]interface{}) (*Account, error) {
	const op = "oidc.(Repository).upsertAccount"
	if am == nil || am.AuthMethod == nil {
		return nil, errors.New(ctx, errors.InvalidParameter, op, "missing auth method")
	}
	if IdTokenClaims == nil {
		return nil, errors.New(ctx, errors.InvalidParameter, op, "missing ID Token claims")
	}
	if AccessTokenClaims == nil {
		return nil, errors.New(ctx, errors.InvalidParameter, op, "missing Access Token claims")
	}

	fromSub, fromName, fromEmail := string(ToSubClaim), string(ToNameClaim), string(ToEmailClaim)
	if len(am.AccountClaimMaps) > 0 {
		acms, err := ParseAccountClaimMaps(am.AccountClaimMaps...)
		if err != nil {
			return nil, errors.Wrap(ctx, err, op)
		}
		for _, m := range acms {
			toClaim, err := ConvertToAccountToClaim(m.To)
			if err != nil {
				return nil, errors.Wrap(ctx, err, op)
			}
			switch toClaim {
			case ToSubClaim:
				fromSub = m.From
			case ToEmailClaim:
				fromEmail = m.From
			case ToNameClaim:
				fromName = m.From
			default:
				// should never happen, but including it just in case.
				return nil, errors.New(ctx, errors.InvalidParameter, op, fmt.Sprintf("%s=%s is not a valid account claim map", m.From, m.To))
			}
		}
	}

	var iss, sub string
	var ok bool
	if iss, ok = IdTokenClaims["iss"].(string); !ok {
		return nil, errors.New(ctx, errors.Unknown, op, "issuer is not present in ID Token, which should not be possible")
	}
	if sub, ok = IdTokenClaims[fromSub].(string); !ok {
		return nil, errors.New(ctx, errors.Unknown, op, fmt.Sprintf("mapping 'claim' %s to account subject and it is not present in ID Token", fromSub))
	}
	pubId, err := newAccountId(am.GetPublicId(), iss, sub)
	if err != nil {
		return nil, errors.Wrap(ctx, err, op)
	}

	columns := []string{"public_id", "auth_method_id", "issuer", "subject"}
	values := []interface{}{pubId, am.PublicId, iss, sub}
	var conflictClauses, fieldMasks, nullMasks []string

	{
		marshaledTokenClaims, err := json.Marshal(IdTokenClaims)
		if err != nil {
			return nil, errors.Wrap(err, op)
		}
		columns, values = append(columns, "token_claims"), append(values, string(marshaledTokenClaims))
		conflictClauses = append(conflictClauses, fmt.Sprintf("token_claims = $%d", len(values)))
		fieldMasks = append(fieldMasks, TokenClaimsField)
	}
	{
		marshaledAccessTokenClaims, err := json.Marshal(AccessTokenClaims)
		if err != nil {
			return nil, errors.Wrap(err, op)
		}
		columns, values = append(columns, "userinfo_claims"), append(values, string(marshaledAccessTokenClaims))
		conflictClauses = append(conflictClauses, fmt.Sprintf("userinfo_claims = $%d", len(values)))
		fieldMasks = append(fieldMasks, UserinfoClaimsField)
	}

	issAsUrl, err := url.Parse(iss)
	if err != nil {
		return nil, errors.New(errors.Unknown, op, "unable to parse issuer", errors.WithWrap(err))
	}
	acctForOplog, err := NewAccount(am.PublicId, sub, WithIssuer(issAsUrl))
	if err != nil {
		return nil, errors.Wrap(err, op, errors.WithMsg("unable to create new acct for oplog"))
	}

	var foundName interface{}
	switch {
	case AccessTokenClaims[fromName] != nil:
		foundName = AccessTokenClaims[fromName]
		columns, values = append(columns, "full_name"), append(values, foundName)
	case IdTokenClaims[fromName] != nil:
		foundName = IdTokenClaims[fromName]
		columns, values = append(columns, "full_name"), append(values, foundName)
	}
	if foundName != nil {
		acctForOplog.FullName = foundName.(string)
		conflictClauses = append(conflictClauses, fmt.Sprintf("full_name = $%d", len(values)))
		fieldMasks = append(fieldMasks, NameField)
	} else {
		conflictClauses = append(conflictClauses, "full_name = NULL")
		nullMasks = append(nullMasks, NameField)
	}

	var foundEmail interface{}
	switch {
	case AccessTokenClaims[fromEmail] != nil:
		foundEmail = AccessTokenClaims[fromEmail]
		columns, values = append(columns, "email"), append(values, foundEmail)
	case IdTokenClaims[fromEmail] != nil:
		foundEmail = IdTokenClaims[fromEmail]
		columns, values = append(columns, "email"), append(values, foundEmail)
	}
	if foundEmail != nil {
		acctForOplog.Email = foundEmail.(string)
		conflictClauses = append(conflictClauses, fmt.Sprintf("email = $%d", len(values)))
		fieldMasks = append(fieldMasks, "Email")
<<<<<<< HEAD
	}

	issAsUrl, err := url.Parse(iss)
	if err != nil {
		return nil, errors.New(ctx, errors.Unknown, op, "unable to parse issuer", errors.WithWrap(err))
	}
	acctForOplog, err := NewAccount(am.PublicId, sub, WithIssuer(issAsUrl))
	if err != nil {
		return nil, errors.Wrap(ctx, err, op, errors.WithMsg("unable to create new acct for oplog"))
	}

	if foundName != nil {
		acctForOplog.FullName = foundName.(string)
	}
	if foundEmail != nil {
		acctForOplog.Email = foundEmail.(string)
=======
	} else {
		conflictClauses = append(conflictClauses, "email = NULL")
		nullMasks = append(nullMasks, "Email")
>>>>>>> 76a7ce93
	}

	placeHolders := make([]string, 0, len(columns))
	for colNum := range columns {
		placeHolders = append(placeHolders, fmt.Sprintf("$%d", colNum+1))
	}
	query := fmt.Sprintf(acctUpsertQuery, strings.Join(columns, ", "), strings.Join(placeHolders, ", "), strings.Join(conflictClauses, ", "))

	oplogWrapper, err := r.kms.GetWrapper(ctx, am.ScopeId, kms.KeyPurposeOplog)
	if err != nil {
		return nil, errors.Wrap(ctx, err, op, errors.WithMsg("unable to get oplog wrapper"))
	}

	updatedAcct := AllocAccount()
	_, err = r.writer.DoTx(
		ctx,
		db.StdRetryCnt,
		db.ExpBackoff{},
		func(reader db.Reader, w db.Writer) error {
			var err error
			rows, err := w.Query(ctx, query, values)
			if err != nil {
				return errors.Wrap(ctx, err, op, errors.WithMsg("unable to insert/update auth oidc account"))
			}
			defer rows.Close()
			result := struct {
				PublicId string
				Version  int
			}{}
			var rowCnt int
			for rows.Next() {
				rowCnt += 1
				err = r.reader.ScanRows(rows, &result)
				if err != nil {
					return errors.Wrap(ctx, err, op, errors.WithMsg("unable to scan rows for account"))
				}
			}
			if rowCnt > 1 {
				return errors.New(ctx, errors.MultipleRecords, op, fmt.Sprintf("expected 1 row but got: %d", rowCnt))
			}
			if err := reader.LookupWhere(ctx, &updatedAcct, "auth_method_id = ? and issuer = ? and subject = ?", am.PublicId, iss, sub); err != nil {
				return errors.Wrap(ctx, err, op, errors.WithMsg(fmt.Sprintf("unable to look up auth oidc account for: %s / %s / %s", am.PublicId, iss, sub)))
			}
			// include the version incase of predictable account public ids based on a calculation using authmethod id and subject
			if result.Version == 1 && updatedAcct.PublicId == pubId {
				if err := upsertOplog(ctx, w, oplogWrapper, oplog.OpType_OP_TYPE_CREATE, am.ScopeId, updatedAcct, nil, nil); err != nil {
					return errors.Wrap(ctx, err, op, errors.WithMsg("unable to write create oplog for account"))
				}
			} else {
				if len(fieldMasks) > 0 || len(nullMasks) > 0 {
					acctForOplog := AllocAccount()
					acctForOplog.PublicId = updatedAcct.PublicId
					if foundEmail != nil {
						acctForOplog.Email = foundEmail.(string)
					}
					if foundName != nil {
						acctForOplog.FullName = foundName.(string)
					}
					if err := upsertOplog(ctx, w, oplogWrapper, oplog.OpType_OP_TYPE_UPDATE, am.ScopeId, acctForOplog, fieldMasks, nullMasks); err != nil {
						return errors.Wrap(ctx, err, op, errors.WithMsg("unable to write update oplog for account"))
					}
				}
			}
			return nil
		},
	)
	if err != nil {
		return nil, errors.Wrap(ctx, err, op)
	}
	return updatedAcct, nil
}

// upsertOplog will write oplog msgs for account upserts. The db.Writer needs to be the writer for the current
// transaction that's executing the upsert. Both fieldMasks and nullMasks are allowed to be nil for update operations.
func upsertOplog(ctx context.Context, w db.Writer, oplogWrapper wrapping.Wrapper, operation oplog.OpType, scopeId string, acct *Account, fieldMasks, nullMasks []string) error {
	const op = "oidc.upsertOplog"
	if w == nil {
		return errors.New(ctx, errors.InvalidParameter, op, "missing db writer")
	}
	if oplogWrapper == nil {
		return errors.New(ctx, errors.InvalidParameter, op, "missing oplog wrapper")
	}
	if operation != oplog.OpType_OP_TYPE_CREATE && operation != oplog.OpType_OP_TYPE_UPDATE {
		return errors.New(ctx, errors.Internal, op, fmt.Sprintf("not a supported operation: %s", operation))
	}
	if scopeId == "" {
		return errors.New(ctx, errors.InvalidParameter, op, "missing scope id")
	}
	if acct == nil || acct.Account == nil {
		return errors.New(ctx, errors.InvalidParameter, op, "missing account")
	}
	if operation == oplog.OpType_OP_TYPE_UPDATE && len(fieldMasks) == 0 && len(nullMasks) == 0 {
		return errors.New(ctx, errors.InvalidParameter, op, "update operations must specify field masks and/or null masks")
	}
	ticket, err := w.GetTicket(acct)
	if err != nil {
		return errors.Wrap(ctx, err, op, errors.WithMsg("unable to get ticket"))
	}
	metadata := acct.oplog(operation, scopeId)
	acctAsReplayable, ok := interface{}(acct).(oplog.ReplayableMessage)
	if !ok {
		return errors.New(ctx, errors.Internal, op, "account is not replayable")
	}
	acctAsProto, ok := interface{}(acct).(proto.Message)
	if !ok {
		return errors.New(ctx, errors.Internal, op, "account is not a proto message")
	}
	msg := oplog.Message{
		Message:        acctAsProto,
		TypeName:       acctAsReplayable.TableName(),
		OpType:         oplog.OpType_OP_TYPE_CREATE,
		FieldMaskPaths: fieldMasks,
		SetToNullPaths: nullMasks,
	}
	if err := w.WriteOplogEntryWith(ctx, oplogWrapper, ticket, metadata, []*oplog.Message{&msg}); err != nil {
		return errors.Wrap(ctx, err, op)
	}
	return nil
}<|MERGE_RESOLUTION|>--- conflicted
+++ resolved
@@ -79,7 +79,7 @@
 	{
 		marshaledTokenClaims, err := json.Marshal(IdTokenClaims)
 		if err != nil {
-			return nil, errors.Wrap(err, op)
+			return nil, errors.Wrap(ctx, err, op)
 		}
 		columns, values = append(columns, "token_claims"), append(values, string(marshaledTokenClaims))
 		conflictClauses = append(conflictClauses, fmt.Sprintf("token_claims = $%d", len(values)))
@@ -88,7 +88,7 @@
 	{
 		marshaledAccessTokenClaims, err := json.Marshal(AccessTokenClaims)
 		if err != nil {
-			return nil, errors.Wrap(err, op)
+			return nil, errors.Wrap(ctx, err, op)
 		}
 		columns, values = append(columns, "userinfo_claims"), append(values, string(marshaledAccessTokenClaims))
 		conflictClauses = append(conflictClauses, fmt.Sprintf("userinfo_claims = $%d", len(values)))
@@ -97,11 +97,11 @@
 
 	issAsUrl, err := url.Parse(iss)
 	if err != nil {
-		return nil, errors.New(errors.Unknown, op, "unable to parse issuer", errors.WithWrap(err))
+		return nil, errors.New(ctx, errors.Unknown, op, "unable to parse issuer", errors.WithWrap(err))
 	}
 	acctForOplog, err := NewAccount(am.PublicId, sub, WithIssuer(issAsUrl))
 	if err != nil {
-		return nil, errors.Wrap(err, op, errors.WithMsg("unable to create new acct for oplog"))
+		return nil, errors.Wrap(ctx, err, op, errors.WithMsg("unable to create new acct for oplog"))
 	}
 
 	var foundName interface{}
@@ -135,28 +135,9 @@
 		acctForOplog.Email = foundEmail.(string)
 		conflictClauses = append(conflictClauses, fmt.Sprintf("email = $%d", len(values)))
 		fieldMasks = append(fieldMasks, "Email")
-<<<<<<< HEAD
-	}
-
-	issAsUrl, err := url.Parse(iss)
-	if err != nil {
-		return nil, errors.New(ctx, errors.Unknown, op, "unable to parse issuer", errors.WithWrap(err))
-	}
-	acctForOplog, err := NewAccount(am.PublicId, sub, WithIssuer(issAsUrl))
-	if err != nil {
-		return nil, errors.Wrap(ctx, err, op, errors.WithMsg("unable to create new acct for oplog"))
-	}
-
-	if foundName != nil {
-		acctForOplog.FullName = foundName.(string)
-	}
-	if foundEmail != nil {
-		acctForOplog.Email = foundEmail.(string)
-=======
 	} else {
 		conflictClauses = append(conflictClauses, "email = NULL")
 		nullMasks = append(nullMasks, "Email")
->>>>>>> 76a7ce93
 	}
 
 	placeHolders := make([]string, 0, len(columns))
